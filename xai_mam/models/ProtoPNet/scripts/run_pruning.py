import dataclasses as dc
import datetime
import pickle
import time
from pathlib import Path

import hydra
from hydra.core.config_store import ConfigStore
from omegaconf import OmegaConf

import xai_mam.models.ProtoPNet._helpers.prune as prune
from xai_mam.utils.config.resolvers import resolve_run_location
from xai_mam.utils.config.types import BatchSize, Gpu, Outputs
from xai_mam.utils.environment import get_env
from xai_mam.utils.log import TrainLogger
from xai_mam.utils.preprocess import preprocess


@dc.dataclass
class ScriptConfig:
    result_dir: Path
    model_name: str
    optimize_last_layer: bool
    prune_threshold: int
    k_nearest: int
    outputs: Outputs
    batch_size: BatchSize
    gpu: Gpu = dc.field(default_factory=Gpu)


class PrototypesNotPushedError(Exception):
    ...


class BackboneOnlyError(Exception):
    ...


def epoch_from_model_name(model_name):
    """
    Define the epoch number from the name of the model.

    :param model_name: name of the model file
    :type model_name: str
    :return: epoch number
    :rtype: int
    """
    epoch_str = model_name.split("-push")[0]

    if "-" in epoch_str:
        return int(epoch_str.split("-")[0])

    return int(epoch_str)


@hydra.main(
    version_base=None,
    config_path=get_env("CONFIG_PATH"),
    config_name="script_protopnet_run_pruning",
)
def main(cfg: ScriptConfig):
<<<<<<< HEAD
    with TrainLogger("pruning", cfg.outputs, log_location=Path(cfg.result_dir)) as logger:
=======
    with TrainLogger(
        "pruning", cfg.outputs, log_location=Path(cfg.result_dir)
    ) as logger:
>>>>>>> 126ac98e
        try:
            cfg = OmegaConf.to_object(cfg)

            with (cfg.result_dir / "config.pickle").open("rb") as f:
                original_config = pickle.load(f)

            # if original_config.model.backbone_only:
            #     raise BackboneOnlyError(f"The given experiment trains the "
            #                             f"backbone only\n{cfg.result_dir}")

            original_config.data.datamodule.cross_validation_folds = 1
            original_config.model.phases["finetune"].epochs = 100
            data_module = hydra.utils.instantiate(original_config.data.datamodule)

            model_location = logger.checkpoint_location / cfg.model_name

            if not model_location.exists():
                raise FileNotFoundError(f"Model file was not found at {model_location}")

            if "no_push" in cfg.model_name:
                raise PrototypesNotPushedError(
                    f"Specified model is before push, " f"but should be after."
                )

            epoch = epoch_from_model_name(cfg.model_name)

            trainer = original_config.model.params.construct_trainer(
                data_module=data_module,
                model_location=model_location,
                phases=original_config.model.phases,
                params=original_config.model.params,
                gpus=cfg.gpu,
                logger=logger,
            )

            train_loader = data_module.train_dataloader(batch_size=cfg.batch_size.train)
            validation_loader = data_module.validation_dataloader(
                batch_size=cfg.batch_size.validation
            )
            push_loader = data_module.push_dataloader(batch_size=cfg.batch_size.train)

            logger.info(f"train set size: {len(train_loader.dataset)}")
            logger.info(f"validation set size: {len(validation_loader.dataset)}")
            logger.info(f"push set size: {len(push_loader.dataset)}")
            logger.info(f"batch size:\n")
            logger.info(f"\ttrain: {train_loader.batch_size}")
            logger.info(f"\tvalidation: {validation_loader.batch_size}")
            logger.info(f"\tpush: {push_loader.batch_size}")

            trainer.eval(dataloader=validation_loader)

            logger.info("prune")
            start_time = time.time()
            prune.prune_prototypes(
                dataloader=push_loader,
                prototype_network_parallel=trainer.parallel_model,
                k=cfg.k_nearest,
                prune_threshold=cfg.prune_threshold,
                preprocess_input_function=preprocess,  # normalize
                original_model_dir=cfg.result_dir,
                epoch_number=epoch,
                # model_name=None,
                logger=logger,
                copy_prototype_imgs=True,
            )
            logger.info(
                f"finished pruning in "
                f"{datetime.timedelta(int(time.time() - start_time))}"
            )

            accuracy = trainer.eval(dataloader=push_loader)
            logger.save_model_w_condition(
                model=trainer.model,
                model_name=cfg.model_name.split("push")[0] + "prune",
                accu=accuracy,
                target_accu=0.70,
            )

            # last layer optimization
            if cfg.optimize_last_layer:
                trainer.last_layer(train_loader, validation_loader)

        except Exception as e:
            logger.exception(e)


resolve_run_location()
ConfigStore.instance().store("_script_config_validation", ScriptConfig)

main()<|MERGE_RESOLUTION|>--- conflicted
+++ resolved
@@ -59,13 +59,9 @@
     config_name="script_protopnet_run_pruning",
 )
 def main(cfg: ScriptConfig):
-<<<<<<< HEAD
-    with TrainLogger("pruning", cfg.outputs, log_location=Path(cfg.result_dir)) as logger:
-=======
     with TrainLogger(
         "pruning", cfg.outputs, log_location=Path(cfg.result_dir)
     ) as logger:
->>>>>>> 126ac98e
         try:
             cfg = OmegaConf.to_object(cfg)
 
