--- conflicted
+++ resolved
@@ -36,14 +36,8 @@
     :param block: type of the residual block used in the model
     :param layers: number of layers in a residual block
     :param n_classes: number of classes in the data
-<<<<<<< HEAD
-    :type n_classes: int
+    :param logger:
     :param n_color_channels: number of color channels in the data. Defaults to ``3``.
-    :type n_color_channels: int
-=======
-    :param logger:
-    :param color_channels: number of color channels in the data. Defaults to ``3``.
->>>>>>> d49ae9f5
     :param channels: number of output channels of the stem. Defaults to ``64``.
     :param channels_per_layer: number of output channels of each residual block.
         Defaults to ``None`` ==> ``[64,128,256,512]``.
@@ -60,25 +54,11 @@
 
     def __init__(
         self,
-<<<<<<< HEAD
-        block,
-        layers,
-        n_classes,
-        logger,
-        n_color_channels=3,
-        channels=64,
-        channels_per_layer=None,
-        kernels=None,
-        strides=None,
-        paddings=None,
-        avg_pool=True,
-        n_kernel_3x3=3,
-=======
         block: type[ResidualBlock],
         layers: list[int],
         n_classes: int,
         logger: TrainLogger,
-        color_channels: int = 3,
+        n_color_channels: int = 3,
         channels: int = 64,
         channels_per_layer: list[int] | None = None,
         kernels: list[int] | None = None,
@@ -86,7 +66,6 @@
         paddings: list[int] | None = None,
         avg_pool: bool = True,
         n_kernel_3x3: int = 3,
->>>>>>> d49ae9f5
     ):
         super(BagNet, self).__init__(n_classes, logger, n_color_channels)
         self.conv1 = nn.Conv2d(
@@ -107,13 +86,8 @@
             kernels = [[1] * num_blocks for num_blocks in layers]
             if n_kernel_3x3 > len(layers):
                 raise ValueError(
-<<<<<<< HEAD
-                    f"Number of 3x3 kernels ({n_kernel_3x3}) should be less than the "
-                    f"number of layers ({len(layers)})."
-=======
                     f"Number of 3x3 kernels ({n_kernel_3x3}) should be "
                     f"less than the number of layers ({len(layers)})."
->>>>>>> d49ae9f5
                 )
             for num_blocks in range(n_kernel_3x3):
                 kernels[num_blocks][0] = 3
@@ -141,7 +115,7 @@
                 m.weight.data.fill_(1)
                 m.bias.data.zero_()
 
-    def _forward_stem(self, x: torch.Tensor):
+    def _forward_stem(self, x: torch.Tensor) -> torch.Tensor:
         """
         Push the `x` input forward on the stem of the module.
 
@@ -155,7 +129,7 @@
 
         return x
 
-    def _forward_features(self, x):
+    def _forward_features(self, x: torch.Tensor) -> torch.Tensor:
         """
         Push the `x` input forward on the residual block (feature extraction).
 
@@ -164,7 +138,7 @@
         """
         return self.residual_blocks(x)
 
-    def forward(self, x):
+    def forward(self, x: torch.Tensor) -> torch.Tensor:
         """
         Push the `x` input forward on the module.
 
@@ -213,30 +187,19 @@
 
 
 def bagnet33(
-<<<<<<< HEAD
-    n_classes, logger, n_color_channels=3, pretrained=False, strides=None, **kwargs
-):
-=======
     n_classes: int,
     logger: TrainLogger,
-    color_channels: int = 3,
+    n_color_channels: int = 3,
     pretrained: bool = False,
     strides: list[int] | None = None,
     **kwargs,
 ) -> BagNet:
->>>>>>> d49ae9f5
     """
     Constructs a Bagnet-33 model.
 
     :param n_classes: number of classes.
     :param logger:
-<<<<<<< HEAD
-    :type logger: ProtoPNet.utils.log.Log
     :param n_color_channels: number of color channels. Defaults to ``3``.
-    :type n_color_channels: int
-=======
-    :param color_channels: number of color channels. Defaults to ``3``.
->>>>>>> d49ae9f5
     :param pretrained: If ``True``, returns a model pre-trained on ImageNet.
         Defaults to ``False``.
     :param strides: Strides of the first layer of each residual block.
@@ -254,42 +217,26 @@
         **kwargs,
     )
     if pretrained:
-<<<<<<< HEAD
-        pretrained_state_dict = get_state_dict(
-            __model_urls["bagnet33"], n_color_channels=n_color_channels
-=======
         model = _load_pretrained_model_wights(
-            model, "bagnet33", color_channels, n_classes
->>>>>>> d49ae9f5
+            model, "bagnet33", n_color_channels, n_classes
         )
     return model
 
 
 def bagnet17(
-<<<<<<< HEAD
-    n_classes, logger, n_color_channels=3, pretrained=False, strides=None, **kwargs
-):
-=======
     n_classes: int,
     logger: TrainLogger,
-    color_channels: int = 3,
+    n_color_channels: int = 3,
     pretrained: bool = False,
     strides: list[int] | None = None,
     **kwargs,
 ) -> BagNet:
->>>>>>> d49ae9f5
     """
     Constructs a Bagnet-17 model.
 
     :param n_classes: number of classes.
     :param logger:
-<<<<<<< HEAD
-    :type logger: ProtoPNet.utils.log.Log
     :param n_color_channels: number of color channels. Defaults to ``3``.
-    :type n_color_channels: int
-=======
-    :param color_channels: number of color channels. Defaults to ``3``.
->>>>>>> d49ae9f5
     :param pretrained: If ``True``, returns a model pre-trained on ImageNet.
         Defaults to ``False``.
     :param strides: Strides of the first layer of each residual block.
@@ -307,42 +254,26 @@
         **kwargs,
     )
     if pretrained:
-<<<<<<< HEAD
-        pretrained_state_dict = get_state_dict(
-            __model_urls["bagnet17"], n_color_channels=n_color_channels
-=======
         model = _load_pretrained_model_wights(
-            model, "bagnet17", color_channels, n_classes
->>>>>>> d49ae9f5
+            model, "bagnet17", n_color_channels, n_classes
         )
     return model
 
 
 def bagnet9(
-<<<<<<< HEAD
-    n_classes, logger, n_color_channels=3, pretrained=False, strides=None, **kwargs
-):
-=======
     n_classes: int,
     logger: TrainLogger,
-    color_channels: int = 3,
+    n_color_channels: int = 3,
     pretrained: bool = False,
     strides: list[int] | None = None,
     **kwargs,
 ) -> BagNet:
->>>>>>> d49ae9f5
     """
     Constructs a Bagnet-9 model.
 
     :param n_classes: number of classes.
     :param logger:
-<<<<<<< HEAD
-    :type logger: ProtoPNet.utils.log.Log
     :param n_color_channels: number of color channels. Defaults to ``3``.
-    :type n_color_channels: int
-=======
-    :param color_channels: number of color channels. Defaults to ``3``.
->>>>>>> d49ae9f5
     :param pretrained: If ``True``, returns a model pre-trained on ImageNet.
         Defaults to ``False``.
     :param strides: Strides of the first layer of each residual block.
@@ -360,13 +291,8 @@
         **kwargs,
     )
     if pretrained:
-<<<<<<< HEAD
-        pretrained_state_dict = get_state_dict(
-            __model_urls["bagnet9"], n_color_channels=n_color_channels
-=======
         model = _load_pretrained_model_wights(
-            model, "bagnet9", color_channels, n_classes
->>>>>>> d49ae9f5
+            model, "bagnet9", n_color_channels, n_classes
         )
     return model
 
