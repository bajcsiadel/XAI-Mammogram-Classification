import torch
from torch import nn

from xai_mam.models._base_classes import Backbone
from xai_mam.models.BagNet._model import BagNetBase
from xai_mam.models.utils.backbone_features import resnet_features
from xai_mam.utils.log import TrainLogger


class BagNetBackbone(BagNetBase, Backbone):
    """
    Corresponding backbone feature of an explainable BagNet model, which is actually
    a ResNet-50.

    :param n_classes: number of classes in the data
    :param logger:
<<<<<<< HEAD
    :type logger: ProtoPNet.utils.log.Log
    :param n_color_channels: number of color channels in the input. Defaults to ``3``.
    :type n_color_channels: int
=======
    :param color_channels: number of color channels in the input. Defaults to ``3``.
>>>>>>> d49ae9f5
    :param pretrained: whether to use a pre-trained model or not. Defaults to ``False``.
    """

    def __init__(
        self,
<<<<<<< HEAD
        n_classes,
        logger,
        n_color_channels=3,
        pretrained=False,
=======
        n_classes: int,
        logger: TrainLogger,
        color_channels: int = 3,
        pretrained: bool = False,
>>>>>>> d49ae9f5
    ):
        super(BagNetBackbone, self).__init__(n_classes, logger, n_color_channels)

        self.logger.create_csv_log(
            "train_model",
            ("fold", "epoch", "phase"),
            "time",
            "cross entropy",
            "accuracy",
            "micro_f1",
            "macro_f1",
            "l1",
            exist_ok=True,
        )

        resnet50 = resnet_features.all_features["resnet50"]
        # loads state dict if pretrained is True
        self.features = resnet50.construct(n_color_channels, pretrained)

        self.avg_pool = nn.AdaptiveAvgPool2d((1, 1))
        self.fc = nn.Linear(
            self.features.residual_blocks.layer4[-1].out_channels, n_classes
        )

    def forward(self, x: torch.Tensor):
        """
        Push the `x` input forward on the module.

        :param x:
        :return: the result of the module
        """
        x = self.features(x)
        x = self.avg_pool(x)
        x = x.view(x.size(0), -1)
        x = self.fc(x)
        return x<|MERGE_RESOLUTION|>--- conflicted
+++ resolved
@@ -14,29 +14,16 @@
 
     :param n_classes: number of classes in the data
     :param logger:
-<<<<<<< HEAD
-    :type logger: ProtoPNet.utils.log.Log
     :param n_color_channels: number of color channels in the input. Defaults to ``3``.
-    :type n_color_channels: int
-=======
-    :param color_channels: number of color channels in the input. Defaults to ``3``.
->>>>>>> d49ae9f5
     :param pretrained: whether to use a pre-trained model or not. Defaults to ``False``.
     """
 
     def __init__(
         self,
-<<<<<<< HEAD
-        n_classes,
-        logger,
-        n_color_channels=3,
-        pretrained=False,
-=======
         n_classes: int,
         logger: TrainLogger,
-        color_channels: int = 3,
+        n_color_channels: int = 3,
         pretrained: bool = False,
->>>>>>> d49ae9f5
     ):
         super(BagNetBackbone, self).__init__(n_classes, logger, n_color_channels)
 
