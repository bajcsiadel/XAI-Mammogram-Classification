--- conflicted
+++ resolved
@@ -171,15 +171,8 @@
         original_indices = np.unique(indices // dataset.multiplier)
         self.info(f"{name}")
         self.increase_indent()
-<<<<<<< HEAD
-        self.info(
-            f"size: {len(sampler)} "
-            f"({len(dataset.targets[indices])} x {dataset.multiplier})"
-        )
+        self.info(f"size: {len(indices)} ({len(original_indices)} x {dataset.multiplier})")
         self.info(f"classes to numbers: {dataset.class_to_number}")
-=======
-        self.info(f"size: {len(indices)} ({len(original_indices)} x {dataset.multiplier})")
->>>>>>> 6037c76b
         self.info("distribution:")
         self.increase_indent()
         distribution = pd.DataFrame(columns=["count", "perc"])
