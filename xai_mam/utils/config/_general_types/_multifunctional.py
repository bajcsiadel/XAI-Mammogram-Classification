--- conflicted
+++ resolved
@@ -1,11 +1,10 @@
 import copy
 import dataclasses as dc
-
-__all__ = ["BatchSize", "Gpu"]
-
 import platform
 
 import torch
+
+__all__ = ["BatchSize", "Gpu"]
 
 
 @dc.dataclass
@@ -25,10 +24,7 @@
     disabled: bool = False
     device: str = "cuda" if platform.system() != "Darwin" else "mps"
     device_ids: list[int] = dc.field(default_factory=list)
-<<<<<<< HEAD
     __device_instance = None
-=======
->>>>>>> d49ae9f5
 
     def __setattr__(self, key, value):
         match key:
