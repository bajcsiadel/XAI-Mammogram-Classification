import copy

import albumentations as A
import cv2
import numpy as np
import omegaconf
import pandas as pd
import pipe
import torch
import typing
from albumentations.pytorch import ToTensorV2
from icecream import ic
from torch.utils.data import DataLoader, SubsetRandomSampler
from torchvision import datasets

import xai_mam.utils.config.types as conf_typ
from xai_mam.dataset.metadata import DataFilter
from xai_mam.utils.config._general_types import DatasetConfig
from xai_mam.utils.config._general_types._multifunctional import BatchSize
from xai_mam.utils.config.script_main import Config
from xai_mam.utils.helpers import Augmentations, RepeatedAugmentation
from xai_mam.utils.split_data import stratified_grouped_train_test_split


def _target_transform(target: int) -> torch.Tensor:
    return torch.tensor(target, dtype=torch.long)


def _identity_transform(image: np.ndarray) -> np.ndarray:
    return image


def my_collate_function(batch: tuple):
    data = [item[0] for item in batch]
    target = [item[1] for item in batch]
    target = torch.LongTensor(target)
    return [data, target]


class CustomVisionDataset(datasets.VisionDataset):
    """
    Custom Vision Dataset class for PyTorch.

    :param dataset_meta: Dataset metadata
    :param classification: Classification type
    :param subset: Subset to use. Defaults to ``"train"``.
    :param data_filters: Filters to apply to the data. Defaults to ``None``.
    :param normalize: marks whether to normalize the images or not.
        Defaults to ``True``.
    :param transform: Transform to apply to the images. Defaults to ``None``.
    :param target_transform: Transform to apply to the targets.
        Should return a tensor representing the target.
        Defaults to ``_target_transform``.
    :param debug: flag to mark debug mode, defaults to ``False``
    """
    def __init__(
        self,
        dataset_meta: DatasetConfig,
        classification: str,
        subset: str = "train",
        data_filters: list[DataFilter] | None = None,
        normalize: bool = True,
        transform: Augmentations = None,
        target_transform: typing.Callable[[int], torch.Tensor] = _target_transform,
        debug: bool = False,
    ):
        if transform is None:
            transform = Augmentations()

        if normalize:
            # normalize transform will be applied after ToFloat,
            # which already converts the images between 0 and 1
            normalize_transform = A.Normalize(
                mean=dataset_meta.image_properties.mean,
                std=dataset_meta.image_properties.std,
                max_pixel_value=1.0,
            )
        else:
            normalize_transform = A.NoOp()

        super().__init__(
            str(dataset_meta.image_dir),
            transform=_identity_transform,
            target_transform=target_transform,
        )

        self.__debug = debug
        self.__normalize_transform = normalize_transform

        assert subset in [
            "train",
            "test",
            "all",
        ], "subset must be one of 'train', 'test' or 'all'"
        self.__subset = subset

        self.__dataset_meta = dataset_meta

        metafile_params = dataset_meta.metadata.parameters
        if isinstance(metafile_params, omegaconf.DictConfig):
            metafile_params = omegaconf.OmegaConf.to_object(
                dataset_meta.metadata.parameters
            )
        if (
            isinstance(metafile_params, conf_typ.CSVParametersConfig)
            or type(metafile_params).__name__ == "CSVParameters"
        ):
            metafile_params = metafile_params.to_dict()

        self.__meta_information = pd.read_csv(
            dataset_meta.metadata.file, **metafile_params
        )

        if data_filters is not None:
            for data_filter in data_filters:
                if isinstance(data_filter, omegaconf.DictConfig):
                    data_filter = omegaconf.OmegaConf.to_object(data_filter)
                self.__meta_information = data_filter(self.__meta_information)

            assert len(self.__meta_information) > 0, "no data left after filtering"

        assert isinstance(
            self.__meta_information.columns, pd.MultiIndex
        ), "metadata does not have split information"
        cls_types = list(
            self.__meta_information.columns.get_level_values(0).tolist()
            | pipe.where(lambda column: "_vs_" in column)
        )
        assert len(cls_types) > 0, (
            f"No classification types found in "
            f"the metadata {dataset_meta.metadata.file}"
        )
        assert classification in cls_types, (
            f"cls_types, classification must be one from "
            f"{cls_types}, not {classification}"
        )
        self.__classification = classification

        self.__meta_information = self.__meta_information[
            self.__meta_information[(self.__classification, "label")].notna()
        ]
        # Filter out the rows that are not in the subset
        if subset != "all":
            self.__meta_information = self.__meta_information[
                self.__meta_information[(self.__classification, "subset")]
                == self.__subset
            ]
        self.__classes = np.unique(
            self.__meta_information[(self.__classification, "label")].values
        )
        self.__dataset_meta.number_of_classes = len(self.__classes)
        self.__class_to_number = {cls: i for i, cls in enumerate(self.__classes)}

        self.__raw_targets = self.__meta_information[
            (self.__classification, "label")
        ].to_numpy().repeat(transform.multiplier)
        self.__raw_groups = self.__meta_information.index.get_level_values(
            "patient_id"
        ).to_numpy().repeat(transform.multiplier)

        self.__transform = transform
        self.__target_transform = target_transform

        self.__dataset_meta.input_size = (
            dataset_meta.image_properties.height,
            dataset_meta.image_properties.width,
        )

        self.__remaining_transforms = np.zeros(
            (len(self.__meta_information), len(self.__transform.transforms))
        )
        self.reset_used_transforms()

    def reset_used_transforms(self):
        """
        Reset the transforms as if none have been performed.
        """
        self.__remaining_transforms = [
            copy.deepcopy(self.__transform.get_repetitions())
            for _ in range(len(self.__meta_information))
        ]

    def __compose_transform(
        self, transform: A.Compose | RepeatedAugmentation
    ) -> A.Compose:
        """
        Creating transforms. Surround the transforms with the necessary
        transforms (ToFloat, Normalize, Resize, ToTensor).

        :param transform:
        :return: the final transform
        """
        return A.Compose(
            [
                transform,  # unpack list of transforms
                A.ToFloat(max_value=self.__dataset_meta.image_properties.max_value),
                self.__normalize_transform,
                A.Resize(
                    width=self.__dataset_meta.image_properties.width,
                    height=self.__dataset_meta.image_properties.height,
                ),
                ToTensorV2(),
            ]
        )

    @property
<<<<<<< HEAD
    def class_to_number(self):
        return copy.deepcopy(self.__class_to_number)

    @property
    def targets(self):
=======
    def targets(self) -> np.ndarray:
        """
        Get the targets of the dataset (after applying the transformations).

        :return: targets of the dataset after transformations
        """
        return self.__raw_targets.copy()

    @property
    def original_targets(self) -> np.ndarray:
>>>>>>> 6037c76b
        """
        Get the targets of the original dataset (before applying the transformations).

        :return: targets of the original dataset
        """
        return self.__meta_information[(self.__classification, "label")].to_numpy()

    @property
    def groups(self) -> np.ndarray:
        """
        Get the group of each image after the transformations are applied to the
        dataset.

        :return: group of all data after transformations
        """
        return self.__raw_groups.copy()

    @property
    def original_groups(self) -> np.ndarray:
        """
        Get the group of each image before the transformations are applied to the
        dataset.

        :return: group of all data before transformations
        """
        return self.__meta_information.index.get_level_values("patient_id").to_numpy()

    @property
    def multiplier(self) -> int:
        """
        Get the number of repetition of an image as a result of transformations.

        :return: number of repetition of an image
        """
        return self.__transform.multiplier

    @property
    def metadata(self) -> pd.DataFrame:
        """
        Get metadata of the dataset.

        :return: metadata of the dataset
        """
        return self.__meta_information.copy()

    @property
    def dataset_meta(self) -> DatasetConfig:
        """
        Get the dataset information specified in the configuration.

        :return: dataset configuration
        """
        return copy.deepcopy(self.__dataset_meta)

    def debug(self, state: str = "on") -> bool:
        """
        Switch debug mode on and off.

        :param state: if ``"on"``, debug mode is turned on.
            If ``"off"``, debug mode is turned off.
            Defaults to ``"on"``
        :return: current state of debug mode
        """
        self.__debug = state == "on"
        return self.__debug

    def get_original(self, index: int) -> tuple[np.ndarray, int]:
        """
        Get the original image at a specific index from the dataset

        :param index: Index of the sample
        :return: the image and its label at a given index
        """
        sample = self.__meta_information.iloc[index]

        # Define name suffix in case of lesion classification
        suffix = (
            f"-{sample[('mammogram_properties', 'image_number')]}"
            if self.__classification == "benign_vs_malignant"
            else ""
        )
        # Load the image
        image_path = (
            self.__dataset_meta.image_dir
            / f"{sample.name[1]}{suffix}"
              f"{self.__dataset_meta.image_properties.extension}"
        )

        image = (
            np.load(image_path, allow_pickle=True)["image"]
            if image_path.suffix in [".npy", ".npz"]
            else cv2.imread(str(image_path), cv2.IMREAD_GRAYSCALE)
        )

        if len(image.shape) > 2:
            # the channel should be the last dimension
            image = image.transpose([1, 2, 0])

        target = self.__class_to_number[sample[self.__classification, "label"]]

        return image, target

    def __repr__(self) -> str:
        """
        Get the representation of the dataset.

        :return: string representation of the dataset
        """
        formatted_transform = "\n\t\t".join(str(self.__transform).split("\n"))

        dataset_ = (
            self.__dataset_meta.name
            if self.__dataset_meta.name != ""
            else "CustomVisionDataset"
        )
        return (
            f"CustomVisionDataset(\n"
            f"\tname={dataset_},\n"
            f"\tsubset={self.__subset},\n"
            f"\tn_samples={len(self)},\n"
            f"\tlocation={self.__dataset_meta.image_dir},\n"
            f"\ttransform={formatted_transform},\n"
            f")"
        )

    def __len__(self) -> int:
        """
        Get the number of images in the dataset.

        :return: number of images
        """
        return len(self.__meta_information) * self.__transform.multiplier

    def __getitem__(self, index: int) -> [torch.Tensor, torch.Tensor]:
        """
        Get sample at a specific index from the dataset.

        :param index: index of the sample
        :return: the image and its label at a given index
        """
        sample_index = index // self.__transform.multiplier

        # Load the image
        image, target = self.get_original(sample_index)

        if self.__transform.multiplier > 1:
            # apply transforms
            remaining_transform_indices = np.where(
                self.__remaining_transforms[sample_index] > 0
            )[0]
            # convert the index to int, otherwise it will be np.int64
            selected_transform_index = int(
                np.random.choice(remaining_transform_indices)
            )
            self.__remaining_transforms[sample_index][selected_transform_index] -= 1

            current_transform = self.__transform.transforms[selected_transform_index]
        else:
            current_transform = self.__transform.transforms[0]
        final_transform = self.__compose_transform(current_transform)

        image = final_transform(image=image)["image"]
        target = self.__target_transform(target)

        return image, target


class CustomDataModule:
    """
    DataModule to define data loaders.

    :param data:
    :param classification:
    :param data_filters: Filters to apply to the data. Defaults to ``None``.
    :param cross_validation_folds: Number of cross validation folds.
        Defaults to ``None``.
    :param stratified: Defaults to ``False``.
    :param balanced: Defaults to ``False``.
    :param grouped: Defaults to ``False``.
    :param n_workers: Defaults to ``0``.
    :param seed: Defaults to ``0``.
    :param debug: Defaults to ``False``.
    :param batch_size: Defaults to ``None``.
    """
    def __init__(
        self,
        data: DatasetConfig,
        classification: str,
        data_filters: list[typing.Callable[[pd.DataFrame], pd.DataFrame]] | None = None,
        cross_validation_folds: int | None = None,
        stratified: bool = False,
        balanced: bool = False,
        grouped: bool = False,
        n_workers: int = 0,
        seed: int = 0,
        debug: bool = False,
        batch_size: BatchSize = None,
    ):
        if batch_size is None:
            batch_size = conf_typ.BatchSize(32, 16)

        self.__data = data
        dataset_params = {
            "dataset_meta": self.__data,
            "classification": classification,
            "data_filters": data_filters,
        }

        # define datasets
        self.__train_data = CustomVisionDataset(
            **dataset_params,
            transform=Augmentations(
                transforms=self.__data.image_properties.augmentations.train
            ),
            subset="train",
        )
        self.__validation_data = CustomVisionDataset(
            **dataset_params,
            transform=Augmentations(
                transforms=self.__data.image_properties.augmentations.train
            ),
            subset="train",
        )
        self.__push_data = CustomVisionDataset(
            **dataset_params,
            transform=Augmentations(self.__data.image_properties.augmentations.push),
            normalize=False,
            subset="train",
        )
        self.__test_data = CustomVisionDataset(
            **dataset_params,
            subset="test",
        )

        self.__n_workers = n_workers
        self.__debug = debug

        self.__init_cross_validation(
            cross_validation_folds, stratified, balanced, grouped, batch_size, seed
        )

    def __init_cross_validation(
        self,
        cross_validation_folds: int,
        stratified: bool,
        balanced: bool,
        groups: bool,
        batch_size: BatchSize,
        seed: int,
    ):
        """
        Initialize cross validation folds.

        :param cross_validation_folds: number of cross validation folds
        :param stratified:
        :param balanced:
        :param groups:
        :param batch_size:
        :param seed:
        """
        if self.__debug or cross_validation_folds in [None, 0, 1]:
            debug_specific_params = {}
            if self.__debug:
                debug_specific_params = {
                    "test_size": batch_size.validation,
                    "train_size": batch_size.train,
                }
            # else:
            #     debug_specific_params = {
            #         "test_size": 0.4,
            #     }
            train_idx, validation_idx = stratified_grouped_train_test_split(
                self.__train_data.metadata,
                self.__train_data.original_targets,
                self.__train_data.original_groups,
                **debug_specific_params,
                random_state=seed,
            )

            # if not self.__debug:
            #     train_idx, validation_idx = validation_idx, train_idx
            # train_idx = np.array([0, 1, 4, 5, 6, 8, 9, 10, 12, 13, 14, 15, 16, 19, 20, 21, 22, 23, 24, 25, 26, 27, 30, 31, 32, 33, 34, 35, 36, 37, 38, 40, 41, 42, 44, 45, 46, 47, 48, 49, 50, 52, 54, 55, 56, 57, 58, 59, 61, 62, 63, 65, 66, 67, 69, 70, 71, 73, 74, 75, 76, 77, 78, 79])
            # validation_idx = np.array([2, 3, 7, 11, 17, 18, 28, 29, 39, 43, 51, 53, 60, 64, 68, 72, 80])

            self.__fold_generator = [(train_idx, validation_idx)]
            return

        targets = self.__train_data.targets
        sample_groups = self.__train_data.groups

        cv_kwargs = {}
        if groups or balanced:
            cv_kwargs["groups"] = sample_groups
        if stratified or balanced:
            cv_kwargs["y"] = targets

        if balanced:
            from xai_mam.utils.split_data.cross_validation import BalancedGroupKFold

            cross_validator_class = BalancedGroupKFold
        elif stratified and groups:
            from sklearn.model_selection import StratifiedGroupKFold

            cross_validator_class = StratifiedGroupKFold
        elif stratified and not groups:
            from sklearn.model_selection import StratifiedKFold

            cross_validator_class = StratifiedKFold
        elif not stratified and groups:
            from sklearn.model_selection import GroupKFold

            cross_validator_class = GroupKFold
        else:
            # not stratified and not groups
            from sklearn.model_selection import KFold

            cross_validator_class = KFold

        cross_validator = cross_validator_class(
            n_splits=cross_validation_folds, shuffle=True, random_state=seed
        )

        self.__fold_generator = cross_validator.split(
            self.__train_data.metadata, **cv_kwargs
        )

    @property
    def debug(self) -> bool:
        """
        Get debug mode of the module.

        :return: debug mode
        """
        return self.__debug

    @property
    def dataset(self) -> DatasetConfig:
        return copy.deepcopy(self.__data)

    @property
    def train_data(self) -> CustomVisionDataset:
        return self.__train_data

    @property
    def validation_data(self) -> CustomVisionDataset:
        return self.__validation_data or self.__train_data

    @property
    def push_data(self) -> CustomVisionDataset:
        return self.__push_data

    @property
    def test_data(self) -> CustomVisionDataset:
        return self.__test_data

    @property
    def folds(
        self
    ) -> typing.Iterator[tuple[int, (SubsetRandomSampler, SubsetRandomSampler)]]:
        """
        Generate the folds and the corresponding samplers.

        :return: fold number, (train sampler, validation sampler)
        """
        for fold, (train_idx, validation_idx) in enumerate(
            self.__fold_generator, start=1
        ):
            if self.__train_data.multiplier > 1:
                train_idx = np.array(
                    [
                        range(
                            index * self.__train_data.multiplier,
                            (index + 1) * self.__train_data.multiplier,
                        )
                        for index in train_idx
                    ]
                ).flatten()
            if self.__validation_data.multiplier > 1:
                validation_idx = np.array(
                    [
                        range(
                            index * self.__validation_data.multiplier,
                            (index + 1) * self.__validation_data.multiplier,
                        )
                        for index in validation_idx
                    ]
                ).flatten()
            yield fold, (
                SubsetRandomSampler(train_idx),
                SubsetRandomSampler(validation_idx),
            )

    def __get_data_loader(self, dataset: CustomVisionDataset, **kwargs) -> DataLoader:
        """
        Get a data loader for a given dataset
        :param dataset:
        :param kwargs:
        :return: data loader
        """
        return DataLoader(dataset, num_workers=self.__n_workers, **kwargs)

    def train_dataloader(
        self,
        batch_size: int,
        sampler: torch.utils.data.Sampler | typing.Iterable[int] = None,
        **kwargs
    ) -> DataLoader:
        """
        Get a data loader for the training set.

        :param batch_size:
        :param sampler:
        :param kwargs:
        :return: train data loader
        """
        if sampler is None:
            param = {
                "shuffle": True,
            }
        else:
            param = {
                "sampler": sampler,
            }

        if self.__debug:
            batch_size = len(self.__train_data)

        kwargs = kwargs | param | {"batch_size": batch_size}

        return self.__get_data_loader(
            self.__train_data,
            **kwargs,
        )

    def validation_dataloader(
        self,
        batch_size: int,
        sampler: torch.utils.data.Sampler | typing.Iterable[int] = None,
        **kwargs
    ) -> DataLoader:
        """
        Get a data loader for the validation set.

        :param batch_size:
        :param sampler:
        :param kwargs:
        :return: validation data loader
        """
        if sampler is None:
            param = {
                "shuffle": False,
            }
        else:
            param = {
                "sampler": sampler,
            }

        if self.__debug:
            batch_size = len(self.__validation_data)

        kwargs = kwargs | param | {"batch_size": batch_size}

        return self.__get_data_loader(
            self.__validation_data or self.__train_data,
            **kwargs,
        )

    def push_dataloader(
        self,
        batch_size: int,
        sampler: SubsetRandomSampler | typing.Iterable[int] = None,
        **kwargs,
    ) -> DataLoader:
        """
        Get a data loader for the training push set.

        :param batch_size:
        :param sampler:
        :param kwargs:
        :return: push data loader
        """
        if sampler is None:
            param = {
                "shuffle": False,
            }
        else:
            if self.__train_data.multiplier > 1:
                if isinstance(sampler, torch.utils.data.SubsetRandomSampler):
                    indices = sampler.indices
                else:
                    indices = copy.deepcopy(sampler)
                sampler = torch.utils.data.sampler.SubsetRandomSampler(
                    np.array(indices) // self.__train_data.multiplier
                )
            param = {
                "sampler": sampler,
            }

        if self.__debug:
            batch_size = len(self.__train_data)

        kwargs = (
            kwargs
            | param
            | {
                "batch_size": batch_size,
            }
        )

        return self.__get_data_loader(
            self.__push_data,
            **kwargs,
        )

    def test_dataloader(self, batch_size: int, **kwargs) -> DataLoader:
        """
        Get a data loader for the testing set
        :param batch_size:
        :param kwargs:
        :return: test data loader
        """
        kwargs = kwargs | {"batch_size": batch_size, "shuffle": False}

        return self.__get_data_loader(
            self.__test_data,
            **kwargs,
        )


if __name__ == "__main__":
    import hydra
    import matplotlib.pyplot as plt

    from xai_mam.utils.environment import get_env

    Config.init_store()

    @hydra.main(
        version_base=None,
        config_path=get_env("CONFIG_PATH"),
        config_name="main_config",
    )
    def test(cfg: Config):
        cfg = omegaconf.OmegaConf.to_object(cfg)
        module = hydra.utils.instantiate(cfg.data.datamodule)
        for f, (tr, vl) in enumerate(module.folds, start=1):
            ic(f)

            ic(tr)
            if tr is not None:
                ic(len(tr))

            ic(vl)
            if vl is not None:
                ic(len(vl))

        data = module.train_data
        data.debug()

        _, axs = plt.subplots(1, 2)

        image, label = data[0]
        axs[0].imshow(image.squeeze(), cmap="gray")
        axs[0].set_title("Augmented Image")
        axs[0].axis("off")
        ic("Original")
        ic(image.min())
        ic(image.max())
        ic(image.std())
        ic(image.mean())

        image, label = data.get_original(0)
        axs[1].imshow(image.squeeze(), cmap="gray")
        axs[1].set_title("Original Image")
        axs[1].axis("off")
        ic("Augmented")
        ic(image.min())
        ic(image.max())
        ic(image.std())
        ic(image.mean())
        plt.show()

        # in _data_config set:
        # image_properties:
        #     extension: .npz
        #     augmentations:
        #         train:
        #             transforms:
        #                 - _target_: xai_mam.utils.helpers.RepeatedAugmentation
        #                 transforms:
        #                     - _target_: albumentations.Rotate
        #                     limit: 45
        #                     border_mode: 0
        #                     crop_border: true
        #                     p: 1.0
        #                 n: 8
        _, axs = plt.subplots(3, 3)
        for i in range(9):
            image, _ = data[i]
            axs[i // 3, i % 3].imshow(image.squeeze(), cmap="gray")
            axs[i // 3, i % 3].set_title(f"{i + 1}")
            axs[i // 3, i % 3].axis("off")
        plt.show()

    test()<|MERGE_RESOLUTION|>--- conflicted
+++ resolved
@@ -204,13 +204,10 @@
         )
 
     @property
-<<<<<<< HEAD
     def class_to_number(self):
         return copy.deepcopy(self.__class_to_number)
 
     @property
-    def targets(self):
-=======
     def targets(self) -> np.ndarray:
         """
         Get the targets of the dataset (after applying the transformations).
@@ -221,7 +218,6 @@
 
     @property
     def original_targets(self) -> np.ndarray:
->>>>>>> 6037c76b
         """
         Get the targets of the original dataset (before applying the transformations).
 
