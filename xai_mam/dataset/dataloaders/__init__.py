import copy

import albumentations as A
import cv2
import numpy as np
import omegaconf
import pandas as pd
import pipe
import torch
from albumentations.pytorch import ToTensorV2
from icecream import ic
from torch.utils.data import DataLoader
from torchvision import datasets

import xai_mam.utils.config.types as conf_typ
from xai_mam.utils.config.script_main import Config, init_config_store
from xai_mam.utils.helpers import Augmentations
from xai_mam.utils.split_data import stratified_grouped_train_test_split


def _target_transform(target):
    return torch.tensor(target, dtype=torch.long)


def _identity_transform(image):
    return image


def my_collate_function(batch):
    data = [item[0] for item in batch]
    target = [item[1] for item in batch]
    target = torch.LongTensor(target)
    return [data, target]


class CustomVisionDataset(datasets.VisionDataset):
    """
    Custom Vision Dataset class for PyTorch.

    :param dataset_meta: Dataset metadata
    :type dataset_meta: xai_mam.util.config_types.Dataset
    :param classification: Classification type
    :type classification: str
    :param subset: Subset to use
    :type subset: str
    :param data_filters: Filters to apply to the data
    :type data_filters: list[ProtoPNet.dataset.metadata.DataFilter] | None
    :param transform: Transform to apply to the images
    :type transform: xai_mam.utils.helpers.Augmentations
    :param target_transform: Transform to apply to the targets.
        Should return a tensor representing the target.
    :type target_transform: typ.Callable[[], torch.Tensor]
    :param debug: flag to mark debug mode, defaults to False
    :type debug: bool
    """

    def __init__(
        self,
        dataset_meta,
        classification,
        subset="train",
        data_filters=None,
        normalize=True,
        transform=None,
        target_transform=_target_transform,
        debug=False,
    ):
        if transform is None:
            transform = Augmentations()

        if normalize:
            # normalize transform will be applied after ToFloat,
            # which already converts the images between 0 and 1
            normalize_transform = A.Normalize(
                mean=dataset_meta.image_properties.mean,
                std=dataset_meta.image_properties.std,
                max_pixel_value=1.0,
            )
        else:
            normalize_transform = A.NoOp()

        super().__init__(
            str(dataset_meta.image_dir),
            transform=_identity_transform,
            target_transform=target_transform,
        )

        self.__debug = debug
        self.__normalize_transform = normalize_transform

        assert subset in [
            "train",
            "test",
            "all",
        ], "subset must be one of 'train', 'test' or 'all'"
        self.__subset = subset

        self.__dataset_meta = dataset_meta

        metafile_params = dataset_meta.metadata.parameters
        if isinstance(metafile_params, omegaconf.DictConfig):
            metafile_params = omegaconf.OmegaConf.to_object(
                dataset_meta.metadata.parameters
            )
        if (
            isinstance(metafile_params, conf_typ.CSVParametersConfig)
            or type(metafile_params).__name__ == "CSVParameters"
        ):
            metafile_params = metafile_params.to_dict()

        self.__meta_information = pd.read_csv(
            dataset_meta.metadata.file, **metafile_params
        )

        if data_filters is not None:
            for data_filter in data_filters:
                if isinstance(data_filter, omegaconf.DictConfig):
                    data_filter = omegaconf.OmegaConf.to_object(data_filter)
                self.__meta_information = data_filter(self.__meta_information)

            assert len(self.__meta_information) > 0, "no data left after filtering"

        assert isinstance(
            self.__meta_information.columns, pd.MultiIndex
        ), "metadata does not have split information"
        cls_types = list(
            self.__meta_information.columns.get_level_values(0).tolist()
            | pipe.where(lambda column: "_vs_" in column)
        )
        assert len(cls_types) > 0, (
            f"No classification types found in "
            f"the metadata {dataset_meta.metadata.file}"
        )
        assert classification in cls_types, (
            f"cls_types, classification must be one from "
            f"{cls_types}, not {classification}"
        )
        self.__classification = classification

        self.__meta_information = self.__meta_information[
            self.__meta_information[(self.__classification, "label")].notna()
        ]
        # Filter out the rows that are not in the subset
        if subset != "all":
            self.__meta_information = self.__meta_information[
                self.__meta_information[(self.__classification, "subset")]
                == self.__subset
            ]
        self.__classes = (
            self.__meta_information[(self.__classification, "label")].unique().tolist()
        )
        self.__dataset_meta.number_of_classes = len(self.__classes)
        self.__class_to_number = {cls: i for i, cls in enumerate(self.__classes)}

        self.__transform = transform
        self.__target_transform = target_transform

        self.__dataset_meta.input_size = (
            dataset_meta.image_properties.height,
            dataset_meta.image_properties.width,
        )

        self.__remaining_transforms = np.zeros((len(self.__meta_information), len(self.__transform.transforms)))
        self.reset_used_transforms()

    def reset_used_transforms(self):
        """
        Reset the transforms as if none have been performed.
        """
        self.__remaining_transforms = [
            copy.deepcopy(self.__transform.get_repetitions())
            for _ in range(len(self.__meta_information))
        ]

    def __compose_transform(self, transform):
        """
        Creating transforms. Surround the transforms with the necessary
        transforms (ToFloat, Normalize, Resize, ToTensor).

        :param transform:
        :type transform: albumentations.Compose |
        xai_mam.utils.helpers.RepeatedAugmentation
        :return: the final transform
        :rtype: albumentations.Compose
        """
        return A.Compose(
            [
                A.ToFloat(max_value=self.__dataset_meta.image_properties.max_value),
                transform,  # unpack list of transforms
                self.__normalize_transform,
                A.Resize(
                    width=self.__dataset_meta.image_properties.width,
                    height=self.__dataset_meta.image_properties.height,
                ),
                ToTensorV2(),
            ]
        )

    @property
    def targets(self):
        """
        Get the targets of the dataset

        :return:
        :rtype: np.ndarray
        """
        return self.__meta_information[(self.__classification, "label")].to_numpy()

    @property
    def groups(self):
        return self.__meta_information.index.get_level_values("patient_id").to_numpy()

    @property
    def multiplier(self):
        return self.__transform.multiplier

    @property
    def metadata(self):
        """
        Get metadata of the dataset

        :return:
        :rtype: pd.DataFrame
        """
        return self.__meta_information.copy()

    @property
    def dataset_meta(self):
        return copy.deepcopy(self.__dataset_meta)

    def debug(self, state="on"):
        """
        Switch debug mode on and off.

        :param state: if ``"on"``, debug mode is turned on.
            If ``"off"``, debug mode is turned off.
            Defaults to ``"on"``
        :type state: str
        :return: current state of debug mode
        :rtype: bool
        """
        self.__debug = state == "on"
        return self.__debug

    def get_original(self, index):
        """
        Get the original image at a specific index from the dataset

        :param index: Index of the sample
        :type index: int
        :return: Return the image and its label at a given index
        :rtype: (numpy.ndarray, int)
        """
        sample = self.__meta_information.iloc[index]

        # Define name suffix in case of lesion classification
        suffix = f"-{sample[('mammogram_properties', 'image_number')]}" \
            if self.__classification == "benign_vs_malignant" else ""
        # Load the image
        image_path = (
            self.__dataset_meta.image_dir
            / f"{sample.name[1]}{suffix}{self.__dataset_meta.image_properties.extension}"
        )

        image = (
            np.load(image_path, allow_pickle=True)["image"]
            if image_path.suffix in [".npy", ".npz"]
            else cv2.imread(str(image_path), cv2.IMREAD_GRAYSCALE)
        )

        target = self.__class_to_number[sample[self.__classification, "label"]]

        return image, target

    def __repr__(self):
        """
        Get the representation of the dataset

        :return:
        :rtype: str
        """
        formatted_transform = "\n\t\t".join(str(self.__transform).split("\n"))

        dataset_ = (
            self.__dataset_meta.name
            if self.__dataset_meta.name != ""
            else "CustomVisionDataset"
        )
        return (
            f"CustomVisionDataset(\n"
            f"\tname={dataset_},\n"
            f"\tsubset={self.__subset},\n"
            f"\tn_samples={len(self)},\n"
            f"\tlocation={self.__dataset_meta.image_dir},\n"
            f"\ttransform={formatted_transform},\n"
            f")"
        )

    def __len__(self):
        """
        Get the number of images in the dataset

        :return: number of images
        :rtype: int
        """
        return len(self.__meta_information) * self.__transform.multiplier

    def __getitem__(self, index):
        """
        Get sample at a specific index from the dataset

        :param index: Index of the sample
        :type index: int
        :return: Return the image and its label at a given index
        :rtype: typ.Tuple[torch.Tensor, torch.Tensor]
        """
        sample_index = index // self.__transform.multiplier

        # Load the image
<<<<<<< HEAD
        image_path = (
            self.__dataset_meta.image_dir
            / f"{sample.name[1]}{self.__dataset_meta.image_properties.extension}"
        )

        image = (
            np.load(image_path, allow_pickle=True)["image"]
            if image_path.suffix in [".npy", ".npz"]
            else cv2.imread(str(image_path), cv2.IMREAD_GRAYSCALE)
        )

        target = self.__class_to_number[sample[self.__classification, "label"]]

        if self.__debug and index % 2 == 0:
            return image, target
=======
        image, target = self.get_original(sample_index)
>>>>>>> 126ac98e

        # apply transforms
        remaining_transform_indices = np.where(
            self.__remaining_transforms[sample_index] > 0
        )[0]
        # convert the index to int, otherwise it will be np.int64
        selected_transform_index = int(np.random.choice(remaining_transform_indices))
        self.__remaining_transforms[sample_index][selected_transform_index] -= 1

        current_transform = self.__transform.transforms[selected_transform_index]
        final_transform = self.__compose_transform(current_transform)

        image = image.transpose([1, 2, 0])  # the channel should be the last dimension
        image = final_transform(image=image)["image"]
        target = self.__target_transform(target)

        return image, target


class CustomSubset(torch.utils.data.Subset):
    """
    Custom Subset class for PyTorch containing `targets` and `groups` properties.

    :param dataset: root dataset
    :type dataset: CustomVisionDataset
    :param indices: indices of the included samples
    :type indices: typ.Sequence[int]
    """

    def __init__(self, dataset, indices):
        self.__patient_indices = copy.deepcopy(indices)
        if dataset.multiplier > 1:
            indices = np.array(
                [
                    range(
                        index * dataset.multiplier,
                        (index + 1) * dataset.multiplier,
                    )
                    for index in indices
                ]
            ).flatten()
        super().__init__(dataset, indices)

    @property
    def metadata(self):
        if hasattr(self.dataset, "metadata"):
            return self.dataset.metadata.iloc[self.__patient_indices]
        return pd.DataFrame()

    @property
    def targets(self):
        if hasattr(self.dataset, "targets"):
            return self.dataset.targets[self.__patient_indices]
        return []

    @property
    def groups(self):
        if hasattr(self.dataset, "groups"):
            return self.dataset.groups[self.__patient_indices]
        return []

    @property
    def multiplier(self):
        if hasattr(self.dataset, "multiplier"):
            return self.dataset.multiplier
        return 1

    def __repr__(self):
        return (
            f"CustomSubset(\n"
            f"\tdataset={self.dataset},\n"
            f"\tindices={self.indices},\n"
            f"\tmin(indices)={min(*self.indices)},\n"
            f"\tmax(indices)={max(*self.indices)},\n"
            f")"
        )


class CustomDataModule:
    """
    DataModule to define data loaders.

    :param data:
    :type data: Dataset
    :param classification:
    :type classification: str
    :param data_filters: Filters to apply to the data
    :type data_filters: list[(pd.DataFrame) -> pd.DataFrame] | None
    :param cross_validation_folds: Number of cross validation folds
    :type cross_validation_folds: int
    :param stratified:
    :type stratified: bool
    :param balanced:
    :type balanced: bool
    :param grouped:
    :type grouped: bool
    :param num_workers:
    :type num_workers: int
    :param seed:
    :type seed: int
    :param debug:
    :type debug: bool
    :param batch_size:
    :type batch_size: conf_typ.BatchSize
    """

    def __init__(
        self,
        data,
        classification,
        data_filters=None,
        cross_validation_folds=None,
        stratified=False,
        balanced=False,
        grouped=False,
        num_workers=0,
        seed=None,
        debug=False,
        batch_size=None,
    ):
        if batch_size is None:
            batch_size = conf_typ.BatchSize(32, 16)

        self.__data = data
        dataset_params = {
            "dataset_meta": self.__data,
            "classification": classification,
            "data_filters": data_filters,
        }

        # define datasets
        self.__train_data = CustomVisionDataset(
            **dataset_params,
<<<<<<< HEAD
            transform=self.__data.image_properties.augmentations.train.transforms,
=======
            transform=Augmentations(
                transforms=self.__data.image_properties.augmentations.train
            ),
>>>>>>> 126ac98e
            subset="train",
        )
        self.__validation_data = CustomVisionDataset(
            **dataset_params,
            subset="test",
        )
        self.__push_data = CustomVisionDataset(
            **dataset_params,
<<<<<<< HEAD
            transform=self.__data.image_properties.augmentations.push.transforms,
=======
            transform=Augmentations(self.__data.image_properties.augmentations.push),
>>>>>>> 126ac98e
            normalize=False,
            subset="train",
        )
        self.__test_data = CustomVisionDataset(
            **dataset_params,
            subset="test",
        )

        self.__number_of_workers = num_workers
        self.__debug = debug

        if self.__debug:
            debug_specific_params = {}
            if self.__debug:
                debug_specific_params = {
                    "test_size": batch_size.validation,
                    "train_size": batch_size.train,
                }
            train_idx, validation_idx = stratified_grouped_train_test_split(
                self.__train_data.metadata,
                self.__train_data.targets,
                self.__train_data.groups,
                **debug_specific_params,
                random_state=seed,
            )

            self.__validation_data = CustomSubset(
                self.__validation_data, validation_idx
            )
            # using the original image indices
            self.__push_data = CustomSubset(self.__push_data, train_idx)
            # using the image indices considering the augmentation
            self.__train_data = CustomSubset(self.__train_data, train_idx)

        self.__init_cross_validation(
            cross_validation_folds, stratified, balanced, grouped, seed
        )

    def __init_cross_validation(
        self, cross_validation_folds, stratified, balanced, groups, seed
    ):
        """
        Initialize cross validation folds
        :param cross_validation_folds: number of cross validation folds
        :type cross_validation_folds: int
        :param stratified:
        :type stratified: bool
        :param balanced:
        :type balanced: bool
        :param groups:
        :type groups: bool
        :param seed:
        :type seed: int
        """
        if cross_validation_folds in [None, 0, 1] or self.__debug:
            self.__fold_generator = [(None, None)]
            return

        targets = self.__train_data.targets
        sample_groups = self.__train_data.groups

        cv_kwargs = {}
        if groups or balanced:
            cv_kwargs["groups"] = sample_groups
        if stratified or balanced:
            cv_kwargs["y"] = targets

        if balanced:
            from xai_mam.utils.split_data.cross_validation import BalancedGroupKFold

            cross_validator_class = BalancedGroupKFold
        elif stratified and groups:
            from sklearn.model_selection import StratifiedGroupKFold

            cross_validator_class = StratifiedGroupKFold
        elif stratified and not groups:
            from sklearn.model_selection import StratifiedKFold

            cross_validator_class = StratifiedKFold
        elif not stratified and groups:
            from sklearn.model_selection import GroupKFold

            cross_validator_class = GroupKFold
        else:
            # not stratified and not groups
            from sklearn.model_selection import KFold

            cross_validator_class = KFold

        cross_validator = cross_validator_class(
            n_splits=cross_validation_folds, shuffle=True, random_state=seed
        )

        self.__fold_generator = cross_validator.split(self.__train_data, **cv_kwargs)

    @property
    def debug(self):
        return self.__debug

    @property
    def dataset(self):
        return copy.deepcopy(self.__data)

    @property
    def train_data(self):
        return self.__train_data

    @property
    def validation_data(self):
        return self.__validation_data or self.__train_data

    @property
    def push_data(self):
        return self.__push_data

    @property
    def test_data(self):
        return self.__test_data

    @property
    def folds(self):
        """
        Generate the folds and the corresponding samplers

        :return: fold number, (train sampler, validation sampler)
        :rtype: typing.Generator[
            int,
            tuple[
                torch.utils.data.SubsetRandomSampler,
                torch.utils.data.SubsetRandomSampler
            ]]
        """
        yield from self.__fold_generator

    def log_data_information(self, logger):
        """
        Log information about the data

        :param logger:
        :type logger: ProtoPNet.utils.log.Log
        """
        CustomDataModule.__log_data(logger, self.__train_data, "train")
        if self.__validation_data is not None:
            CustomDataModule.__log_data(logger, self.__validation_data, "validation")
        CustomDataModule.__log_data(logger, self.__push_data, "push")

    @staticmethod
    def __log_data(logger, data, name):
        """
        Log information about a dataset
        :param logger:
        :type logger: ProtoPNet.utils.log.Log
        :param data:
        :type data: CustomSubset | CustomVisionDataset
        :param name:
        :type name: str
        """
        logger.info(f"{name}")
        logger.increase_indent()
        logger.info(f"size: {len(data)} ({len(data.targets)} x {data.multiplier})")
        logger.info("distribution:")
        logger.increase_indent()
        distribution = pd.DataFrame(columns=["count", "perc"])
        classes = np.unique(data.targets)
        for cls in classes:
            count = np.sum(data.targets == cls) * data.multiplier
            distribution.loc[cls] = [count, count / len(data)]
        distribution["count"] = distribution["count"].astype("int")
        logger.info(f"{distribution.to_string(formatters={'perc': '{:.2%}'.format})}")
        logger.decrease_indent(times=2)

    def __get_data_loader(self, dataset, **kwargs):
        """
        Get a data loader for a given dataset
        :param dataset:
        :type dataset: CustomVisionDataset | CustomSubset
        :param kwargs:
        :type kwargs: dict[str, typing.Any]
        :return: data loader
        :rtype: DataLoader
        """
        return DataLoader(dataset, num_workers=self.__number_of_workers, **kwargs)

    def train_dataloader(self, batch_size, sampler=None, **kwargs):
        """
        Get a data loader for the training set
        :param batch_size:
        :type batch_size: int
        :param sampler:
        :type sampler: torch.utils.data.Sampler | typing.Iterable[int] | None
        :param kwargs:
        :type kwargs: dict[str, typing.Any]
        :return: train data loader
        :rtype: DataLoader
        """
        if sampler is None:
            param = {
                "shuffle": True,
            }
        else:
            param = {
                "sampler": sampler,
            }

        if self.__debug:
            batch_size = len(self.__train_data)

        kwargs = kwargs | param | {"batch_size": batch_size}

        return self.__get_data_loader(
            self.__train_data,
            **kwargs,
        )

    def validation_dataloader(self, batch_size, sampler=None, **kwargs):
        """
        Get a data loader for the validation set
        :param batch_size:
        :type batch_size: int
        :param sampler:
        :type sampler: torch.utils.data.Sampler | typing.Iterable[int] | None
        :param kwargs:
        :type kwargs: dict[str, typing.Any]
        :return: validation data loader
        :rtype: DataLoader
        """
        if sampler is None:
            param = {
                "shuffle": False,
            }
        else:
            param = {
                "sampler": sampler,
            }

        if self.__debug:
            batch_size = len(self.__validation_data)

        kwargs = kwargs | param | {"batch_size": batch_size}

        return self.__get_data_loader(
            self.__validation_data or self.__train_data,
            **kwargs,
        )

    def push_dataloader(self, batch_size, sampler=None, **kwargs):
        """
        Get a data loader for the training push set
        :param batch_size:
        :type batch_size: int
        :param sampler:
        :type sampler: torch.utils.data.Sampler | typing.Iterable[int] | None
        :param kwargs:
        :type kwargs: dict[str, typing.Any]
        :return: push data loader
        :rtype: DataLoader
        """
        if sampler is None:
            param = {
                "shuffle": False,
            }
        else:
            param = {
                "sampler": sampler,
            }

        if self.__debug:
            batch_size = len(self.__train_data)

        kwargs = (
            kwargs
            | param
            | {
                "batch_size": batch_size,
            }
        )

        return self.__get_data_loader(
            self.__push_data,
            **kwargs,
        )

    def test_dataloader(self, batch_size, **kwargs):
        """
        Get a data loader for the testing set
        :param batch_size:
        :type batch_size: int
        :param kwargs:
        :type kwargs: dict[str, typing.Any]
        :return: test data loader
        :rtype: DataLoader
        """
        kwargs = kwargs | {"batch_size": batch_size, "shuffle": False}

        return self.__get_data_loader(
            self.__test_data,
            **kwargs,
        )


if __name__ == "__main__":
    import hydra
    import matplotlib.pyplot as plt

    from xai_mam.utils.environment import get_env

    init_config_store()

    @hydra.main(
        version_base=None,
        config_path=get_env("CONFIG_PATH"),
        config_name="main_config",
    )
    def test(cfg: Config):
        cfg = omegaconf.OmegaConf.to_object(cfg)
        module = hydra.utils.instantiate(cfg.data.datamodule)
        for f, (tr, vl) in enumerate(module.folds, start=1):
            ic(f)

            ic(tr)
            if tr is not None:
                ic(len(tr))

            ic(vl)
            if vl is not None:
                ic(len(vl))

        data = module.train_data
        data.debug()

        _, axs = plt.subplots(1, 2)

        image, label = data[0]
        axs[0].imshow(image.squeeze(), cmap="gray")
        axs[0].set_title("Augmented Image")
        axs[0].axis("off")
        ic("Original")
        ic(image.min())
        ic(image.max())
        ic(image.std())
        ic(image.mean())

        image, label = data.get_original(0)
        axs[1].imshow(image.squeeze(), cmap="gray")
        axs[1].set_title("Original Image")
        axs[1].axis("off")
        ic("Augmented")
        ic(image.min())
        ic(image.max())
        ic(image.std())
        ic(image.mean())
        plt.show()

        # in _data_config set:
        # image_properties:
        #     extension: .npz
        #     augmentations:
        #         train:
        #             transforms:
        #                 - _target_: xai_mam.utils.helpers.RepeatedAugmentation
        #                 transforms:
        #                     - _target_: albumentations.Rotate
        #                     limit: 45
        #                     border_mode: 0
        #                     crop_border: true
        #                     p: 1.0
        #                 n: 8
        _, axs = plt.subplots(3, 3)
        for i in range(9):
            image, _ = data[i]
            axs[i // 3, i % 3].imshow(image.squeeze(), cmap="gray")
            axs[i // 3, i % 3].set_title(f"{i + 1}")
            axs[i // 3, i % 3].axis("off")
        plt.show()

    test()<|MERGE_RESOLUTION|>--- conflicted
+++ resolved
@@ -317,25 +317,7 @@
         sample_index = index // self.__transform.multiplier
 
         # Load the image
-<<<<<<< HEAD
-        image_path = (
-            self.__dataset_meta.image_dir
-            / f"{sample.name[1]}{self.__dataset_meta.image_properties.extension}"
-        )
-
-        image = (
-            np.load(image_path, allow_pickle=True)["image"]
-            if image_path.suffix in [".npy", ".npz"]
-            else cv2.imread(str(image_path), cv2.IMREAD_GRAYSCALE)
-        )
-
-        target = self.__class_to_number[sample[self.__classification, "label"]]
-
-        if self.__debug and index % 2 == 0:
-            return image, target
-=======
         image, target = self.get_original(sample_index)
->>>>>>> 126ac98e
 
         # apply transforms
         remaining_transform_indices = np.where(
@@ -469,13 +451,9 @@
         # define datasets
         self.__train_data = CustomVisionDataset(
             **dataset_params,
-<<<<<<< HEAD
-            transform=self.__data.image_properties.augmentations.train.transforms,
-=======
             transform=Augmentations(
                 transforms=self.__data.image_properties.augmentations.train
             ),
->>>>>>> 126ac98e
             subset="train",
         )
         self.__validation_data = CustomVisionDataset(
@@ -484,11 +462,7 @@
         )
         self.__push_data = CustomVisionDataset(
             **dataset_params,
-<<<<<<< HEAD
-            transform=self.__data.image_properties.augmentations.push.transforms,
-=======
             transform=Augmentations(self.__data.image_properties.augmentations.push),
->>>>>>> 126ac98e
             normalize=False,
             subset="train",
         )
