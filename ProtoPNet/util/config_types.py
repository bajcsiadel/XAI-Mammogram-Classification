import dataclasses as dc
import numpy as np
import pipe
import typing as typ

import hydra
from hydra.core.config_store import ConfigStore
from hydra.utils import instantiate
import omegaconf

from icecream import ic
from pathlib import Path
from dotenv import load_dotenv

from ProtoPNet.config.backbone_features import BACKBONE_MODELS

Augmentation = dict[str, typ.Any]


@dc.dataclass
class Augmentations:
    train: list[Augmentation]
    push: list[Augmentation]
    test: list[Augmentation]

    def __setattr__(self, key, value):
        if not isinstance(value, list):
            raise ValueError(f"Augmentations must be a list. {key} = {value}")

        for augmentation in value:
            if not isinstance(augmentation, dict):
                raise ValueError(f"Augmentations must be a list of dictionaries. {key} = {value}")
            if "_target_" not in augmentation.keys():
                raise ValueError(f"Augmentations must have a _target_. {key} = {value}")

        super().__setattr__(key, value)


@dc.dataclass
class ImageProperties:
    extension: str
    width: int
    height: int
    color_channels: int
    max_value: float
    mean: list[float]
    std: list[float]
    augmentations: Augmentations

    def __setattr__(self, key, value):
        match key:
            case "extension":
                if value[0] != ".":
                    value = "." + value
            case "width" | "height":
                if value <= 0:
                    raise ValueError(f"Image {key} must be positive. {key} = {value}")
            case "color_channels":
                if value not in [1, 3]:
                    raise ValueError(f"Number of color channels must be 1 or 3. {key} = {value}")
            case "max_value":
                if value < 1.0:
                    raise ValueError(f"Maximum pixel value must be at least 1.0. {key} = {value}")
            case "mean" | "std":
                if len(value) != self.color_channels:
                    raise ValueError(
                        f"{key[0].upper()}{key[1:]} must have the same number of elements "
                        f"as the number of color channels.\n"
                        f"{self.color_channels = }\n"
                        f"{len(self.mean) = }\n"
                        f"{len(self.std) = }\n"
                    )
                if not np.all(np.array(value) > 0.0):
                    raise ValueError(f"{key[0].upper()}{key[1:]} must be positive.\n{key} = {value}")

        super().__setattr__(key, value)


@dc.dataclass
class CSVParameters:
    index_col: list[int]
    header: list[int]

    def to_dict(self):
        return self.__dict__


@dc.dataclass
class MetadataInformation:
    file: Path
    parameters: CSVParameters

    def __setattr__(self, key, value):
        match key:
            case "file":
                if not value.exists() or not value.is_file() or value.suffix != ".csv":
                    raise FileNotFoundError(f"Metadata file {value} does not exist.")

        super().__setattr__(key, value)


@dc.dataclass
class Target:
    name: str
    size: str


@dc.dataclass
class Dataset:
    name: str
    root: Path
    state: str
    target: Target
    image_dir: Path
    image_properties: ImageProperties
    metadata: MetadataInformation
    number_of_classes: int = 0
    input_size: list[int] = dc.field(default_factory=list)

    def __setattr__(self, key, value):
        match key:
            case "root":
                if not value.exists() or not value.is_dir():
                    raise NotADirectoryError(f"Dataset root {value} does not exist.")
            case "image_dir":
                if not value.exists() or not value.is_dir():
                    raise NotADirectoryError(f"Image directory {value} does not exist.")
            case "size":
                size_values = ["full", "cropped"]
                if value not in size_values:
                    raise ValueError(f"Dataset size {value} not supported. Choose one of {', '.join(size_values)}.")
            case "subset":
                subset_values = ["original", "masked", "preprocessed", "masked_preprocessed"]
                if value not in subset_values:
                    raise ValueError(f"Dataset subset {value} not supported. "
                                     f"Choose one of f{', '.join(subset_values)}.")
            case "number_of_classes" | "input_size":
                if key in self.__dict__:
                    raise ValueError(f"{key} is automatically defined. Should not be set in the configuration file!")

        super().__setattr__(key, value)


@dc.dataclass
class Filter:
    _target_: str
    field: list[str]
    value: typ.Any


@dc.dataclass
class DataModule:
    _target_: str
    data: Dataset
    classification: str
<<<<<<< HEAD
    data_filters: list[Filter]
    cross_validation_folds: int
    stratified: bool
    balanced: bool
    grouped: bool
    num_workers: int
    seed: int
=======
    data_filters: list[Filter] = dc.field(default_factory=list)
    cross_validation_folds: int = 0
    stratified: bool = False
    balanced: bool = False
    grouped: bool = False
    num_workers: int = 0
    seed: int = 1234
    debug: bool = False
    train_batch_size: int = 32
    validation_batch_size: int = 8
>>>>>>> 792fc103


@dc.dataclass
class Data:
    set: Dataset
    filters: list[Filter]
    datamodule: DataModule


@dc.dataclass
class Network:
    name: str
    pretrained: bool
    backbone_only: bool
    add_on_layer_type: str

    def __setattr__(self, key, value):
        match key:
            case "name":
                if value not in BACKBONE_MODELS:
                    raise ValueError(f"Network {value} not supported. Choose one of {', '.join(BACKBONE_MODELS)}.")
            case "add_on_layer_type":
                add_on_layer_type_values = ["regular", "bottleneck"]
                if value not in add_on_layer_type_values:
                    raise ValueError(f"Add-on layer type {value} not supported. "
                                     f"Choose one of {', '.join(add_on_layer_type_values)}.")

        super().__setattr__(key, value)


@dc.dataclass
class CrossValidationParameters:
    folds: int
    stratified: bool
    balanced: bool
    grouped: bool

    def __setattr__(self, key, value):
        match key:
            case "folds":
                if value <= 1:
                    raise ValueError(f"Number of cross validation folds must greater than 1. {key} = {value}")
            case "stratified":
                if self.__dict__.get("balanced", False) == value:
                    raise AttributeError(f"Cross validation cannot be both stratified and balanced.")
            case "balanced":
                if self.__dict__.get("stratified", False) == value:
                    raise AttributeError(f"Cross validation cannot be both stratified and balanced.")

        super().__setattr__(key, value)


@dc.dataclass
class PrototypeProperties:
    per_class: int
    size: int
    activation_fn: str

    def __setattr__(self, key, value):
        match key:
            case "per_class":
                if value <= 0:
                    raise ValueError(f"Number of prototypes per class must be positive. {key} = {value}")
            case "size":
                if value <= 0:
                    raise ValueError(f"Prototype size must be positive. {key} = {value}")
            case "activation_fn":
                activation_fn_values = ["log", "linear", "relu", "sigmoid", "tanh"]
                if value not in activation_fn_values:
                    raise ValueError(f"Prototype activation function {value} not supported. "
                                     f"Choose one of {', '.join(activation_fn_values)}.")

        super().__setattr__(key, value)


@dc.dataclass
class Phase:
    batch_size: int = 1
    epochs: int = 0
    learning_rates: dict[str, float] = dc.field(default_factory=dict)
    weight_decay: float = 0.0
    start: int = 0
    interval: int = 0
    scheduler: dict[str, typ.Any] = dc.field(default_factory=dict)
    push_epochs: list[int] = dc.field(default_factory=list)

    def __setattr__(self, key, value):
        match key:
            case "batch_size" | "epochs" | "start" | "interval" | "weight_decay":
                if value < 0:
                    raise ValueError(f"{key[0].upper()}{key[1:]} size must be positive.\n{key} = {value}")
            case "learning_rates":
                for lr_key, lr_value in value.items():
                    if lr_value < 0.0:
                        raise ValueError(f"Learning rate must be positive.\n{lr_key} = {lr_value}")

        super().__setattr__(key, value)


@dc.dataclass
class Phases:
    warm: Phase = dc.field(default_factory=Phase)
    joint: Phase = dc.field(default_factory=Phase)
    push: Phase = dc.field(default_factory=Phase)
    finetune: Phase = dc.field(default_factory=Phase)

    def __post_init__(self):
        self.push.push_epochs = list(range(
            self.push.start,
            self.joint.epochs,
            self.push.interval,
        )) + [self.joint.epochs + 1]


@dc.dataclass
class Loss:
    binary_cross_entropy: bool
    separation_type: str
    coefficients: dict[str, float]

    def __setattr__(self, key, value):
        match key:
            case "separation_type":
                separation_type_values = ["avg", "max", "margin"]
                if value not in separation_type_values:
                    raise ValueError(f"Separation type {self.separation_type} not supported."
                                     f"Choose one of {', '.join(separation_type_values)}.")

        super().__setattr__(key, value)


@dc.dataclass
class JobProperties:
    number_of_workers: int

    def __setattr__(self, key, value):
        match key:
            case "number_of_workers":
                if value <= 0:
                    raise ValueError(f"Number of workers must be greater than 0.\n{key} = {value}")

        super().__setattr__(key, value)


@dc.dataclass
class Gpu:
    ids: list[str]
    disabled: bool = False

    def __setattr__(self, key, value):
        match key:
            case "ids":
                if self.__dict__.get("disabled", False) and len(value) > 0:
                    raise ValueError(f"If GPUs are disabled ids should not be set!")
                gpu_id_values = (list(range(torch.cuda.device_count())) |
                                 pipe.map(str) |
                                 helpers.CustomPipe.to_list)
                for id_ in value:
                    if id_ not in gpu_id_values:
                        raise ValueError(f"GPU id should be between 0 and "
                                         f"{gpu_id_values[-1]}, but {id_} given")
            case "disables":
                if value and len(self.__dict__.get("ids", [])) > 0:
                    raise ValueError(f"If GPUs are disabled ids should not be set!")
            
        super().__setattr__(key, value)


@dc.dataclass
class Dirs:
    model: str
    image: str


@dc.dataclass
class FilePrefixes:
    prototype: str
    self_activation: str
    bounding_box: str


@dc.dataclass
class Outputs:
    dirs: Dirs
    file_prefixes: FilePrefixes


@dc.dataclass
class Config:
    data: Data
    network: Network
    prototypes: PrototypeProperties
    cross_validation: CrossValidationParameters
    gpu: Gpu
    seed: int
    loss: Loss
    job: JobProperties
    outputs: Outputs
    phases: Phases

    def __setattr__(self, key, value):
        super().__setattr__(key, value)


def init_config_store():
    config_store_ = ConfigStore.instance()

    config_store_.store(
        name="_config_validation",
        node=Config
    )
    config_store_.store(
        name="_data_validation",
        group="data",
        node=Data
    )
    config_store_.store(
        name="_data_set_validation",
        group="data/set",
        node=Dataset
    )
    config_store_.store(
        name="_cross_validation_validation",
        group="cross_validation",
        node=CrossValidationParameters
    )
    config_store_.store(
        name="_network_validation",
        group="network",
        node=Network
    )

    return config_store_


@hydra.main(version_base=None, config_path="../conf", config_name="main_config")
def process_config(cfg: Config):
    """
    Process the information in the config file using hydra

    :param cfg: config information read from file
    :return: the processed and validated config
    """
    cfg: Config = omegaconf.OmegaConf.to_object(cfg)

    ic(cfg.data.set.image_properties.augmentations)
    ic(instantiate(cfg.data.set.image_properties.augmentations.train))
    ic(type(cfg))
    ic(instantiate(cfg.data.datamodule))
    return cfg


if __name__ == "__main__":
    load_dotenv()

    init_config_store()

    process_config()<|MERGE_RESOLUTION|>--- conflicted
+++ resolved
@@ -153,15 +153,6 @@
     _target_: str
     data: Dataset
     classification: str
-<<<<<<< HEAD
-    data_filters: list[Filter]
-    cross_validation_folds: int
-    stratified: bool
-    balanced: bool
-    grouped: bool
-    num_workers: int
-    seed: int
-=======
     data_filters: list[Filter] = dc.field(default_factory=list)
     cross_validation_folds: int = 0
     stratified: bool = False
@@ -172,7 +163,6 @@
     debug: bool = False
     train_batch_size: int = 32
     validation_batch_size: int = 8
->>>>>>> 792fc103
 
 
 @dc.dataclass
