--- conflicted
+++ resolved
@@ -209,13 +209,8 @@
             seed=None,
             dataset_class=CustomVisionDataset,
     ):
-<<<<<<< HEAD
-        assert issubclass(dataset_class,
-                          CustomVisionDataset), f"dataset_class must be a subclass of CustomVisionDataset, not {type(dataset_class)}"
-=======
         assert issubclass(dataset_class, CustomVisionDataset), (f"dataset_class must be a subclass "
                                                                 f"of CustomVisionDataset, not {type(dataset_class)}")
->>>>>>> 0935d261
 
         self.__data = data
         if self.__data.USED_IMAGES is None:
@@ -310,11 +305,7 @@
             SubsetRandomSampler(train_idx),
             SubsetRandomSampler(validation_idx),
         ) for fold, (train_idx, validation_idx) in
-<<<<<<< HEAD
-            enumerate(cross_validator.split(self.__train_data, **self.__cv_kwargs))}
-=======
             enumerate(cross_validator.split(self.__train_data, **cv_kwargs))}
->>>>>>> 0935d261
 
     @property
     def folds(self):
@@ -427,15 +418,9 @@
 
     ds = DATASETS["MIAS"]
 
-<<<<<<< HEAD
-    module = CustomDataModule(ds, "original", "normal_vs_abnormal", cross_validation_folds=5)
-    for fold, (tr, vl) in module.folds:
-        ic(fold)
-=======
     module = CustomDataModule(ds, "original", "normal_vs_abnormal", cross_validation_folds=5, balanced=True)
     for f, (tr, vl) in module.folds:
         ic(f)
->>>>>>> 0935d261
         ic(tr)
         ic(vl)
 
